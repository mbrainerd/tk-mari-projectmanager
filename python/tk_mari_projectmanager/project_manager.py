# Copyright (c) 2013 Shotgun Software Inc.
#
# CONFIDENTIAL AND PROPRIETARY
#
# This work is provided "AS IS" and subject to the Shotgun Pipeline Toolkit
# Source Code License included in this distribution package. See LICENSE.
# By accessing, using, copying or modifying this work you indicate your
# agreement to the Shotgun Pipeline Toolkit Source Code License. All rights
# not expressly granted therein are reserved by Shotgun Software Inc.

"""
Manage project creation in a Toolkit aware fashion
"""

import sgtk
from sgtk import TankError
from sgtk.platform.qt import QtGui

import mari

from new_project_form import NewProjectForm

class ProjectManager(object):
    """
    Handle all Mari project management
    """

    def __init__(self, app):
        """
        Construction

        :param app:    The Application instance that created this instance
        """
        self._app = app
        self.__new_project_publishes = []
        self.__new_project_form = None

    @property
    def new_project_dialog(self):
        """
        Getter for the new_project_form
        """
        return self.__new_project_form

    def create_new_project(self, name_part, sg_publish_data):
        """
        Create a new project in the current Toolkit context and seed it
        with the specified geometry

        :param name:                The name to use in the project_name template when
                                    generating the project name
        :param sg_publish_data:     List of the initial geometry publishes to load for
                                    into the new project.  Each entry in the list is a
                                    Shotgun entity dictionary
        :returns:                   The new Mari project instance if successful or None
                                    if not
        :raises:                    TankError if something went wrong at any stage!
        """
        # create the project name:
        name_result = self._generate_new_project_name(name_part)
        project_name = name_result.get("project_name")
        if not project_name:
            raise TankError("Failed to determine the project name: %s" % name_result.get("message"))

        # use a hook to retrieve the project creation settings to use:
        hook_res = {}
        try:
<<<<<<< HEAD
            hook_res = self._app.execute_hook_method("get_project_creation_args_hook",
                                                     "get_project_creation_args",
                                                     sg_publish_data = sg_publish_data)
=======
            hook_res = self._app.execute_hook_method(
                "get_project_creation_args_hook",
                "get_project_creation_args", 
                sg_publish_data=sg_publish_data
            )
>>>>>>> 0543e0aa
            if hook_res == None:
                hook_res = {}
            elif not isinstance(hook_res, dict):
                raise TankError("get_project_creation_args_hook returned unexpected type!")
        except TankError, e:
            raise TankError("Failed to get project creation args from hook: %s" % e)
        except Exception, e:
            self._app.log_exception("Failed to get project creation args from hook!")
            raise TankError("Failed to get project creation args from hook: %s" % e)

        # extract the options from the hook result:
        channels_to_create = hook_res.get("channels_to_create", [])
        channels_to_import = hook_res.get("channels_to_import", [])
        project_meta_options = hook_res.get("project_meta_options", {})
        objects_to_load = hook_res.get("objects_to_load", [])

        # First update the engine context if the app's context has been changed.
        if self._app.context != self._app.engine.context:
            sgtk.platform.change_context(self._app.context)

        # and create the project using the tk-mari engine helper method:
<<<<<<< HEAD
        new_project = self._app.engine.create_project(project_name,
                                                      sg_publish_data,
                                                      channels_to_create = channels_to_create,
                                                      channels_to_import = channels_to_import,
                                                      project_meta_options = project_meta_options,
                                                      objects_to_load = objects_to_load)

        try:
            hook_res = self._app.execute_hook_method("post_project_creation_hook",
                                                     "post_project_creation",
                                                     sg_publish_data = sg_publish_data)
=======
        new_project = self._app.engine.create_project(
            project_name,
            sg_publish_data, 
            channels_to_create=channels_to_create,
            channels_to_import=channels_to_import,
            project_meta_options=project_meta_options,
            objects_to_load=objects_to_load,
        )

        try:
            hook_res = self._app.execute_hook_method(
                "post_project_creation_hook",
                "post_project_creation",
                sg_publish_data=sg_publish_data
            )
>>>>>>> 0543e0aa
            if hook_res == None:
                hook_res = {}
            elif not isinstance(hook_res, dict):
                raise TankError("post_project_creation_hook returned unexpected type!")
        except TankError, e:
            raise TankError("Failed to post project creation from hook: %s" % e)
        except Exception, e:
            self._app.log_exception("Failed to post project creation from hook!")
            raise TankError("Failed to post project creation from hook: %s" % e)

        return new_project

    def show_new_project_dialog(self):
        """
        Show the new project dialog
        """
        self.__new_project_publishes = []
<<<<<<< HEAD

        # create a background worker that will be responsible for updating
        # the project name preview as the user enters a name.
        worker_cb = lambda name: self._generate_new_project_name(name)
        preview_updater = AsyncWorker(worker_cb)
        try:
            preview_updater.start()

            # show modal dialog:
            res, new_project_form = self._app.engine.show_modal("New Project", self._app, NewProjectForm,
                                                                self._app, self._init_new_project_form,
                                                                preview_updater)
        finally:
            # wait for the background thread to finish!
            preview_updater.stop()
=======
        default_name = self._app.get_setting("default_project_name")

        # show modal dialog:            
        res, new_project_form = self._app.engine.show_modal(
            "New Project",
            self._app,
            NewProjectForm, 
            self._app,
            self._init_new_project_form,
            default_name,
            self,
        )
>>>>>>> 0543e0aa

    def _generate_new_project_name(self, name):
        """
        Generate the new project name using the current context, the provided name and the
        project name template defined for the app.

        :param name:    The name the user entered
        :returns:       Dictionary containing "message" and/or "project_name".  If the project
                        name can't be determined then the message should be populated with
                        the reason why
        """
        project_name_template = self._app.get_template("template_new_project_name")

        if not name:
            return {"message":"Please enter a name!"}
        if not project_name_template.keys["name"].validate(name):
            return {"message":"Your name contains illegal characters!"}

        project_name = None
        try:
            # get fields from the current context"
<<<<<<< HEAD
            fields = self._app.context.as_template_fields(project_name_template)
=======
            fields = self._app.context.as_template_fields(
                self.__project_name_template
            )
>>>>>>> 0543e0aa
            # add in the name:
            fields["name"] = name
            # try to create the project name:
            project_name = project_name_template.apply_fields(fields)
        except TankError, e:
            return {"message":"Failed to create project name!"}

        if project_name in mari.projects.names():
            return {"message":"A project with this name already exists!"}
<<<<<<< HEAD

        return {"project_name":project_name}

=======
        
        return {"project_name":project_name} 
        
>>>>>>> 0543e0aa
    def _init_new_project_form(self, new_project_form):
        """
        Initialise the new project form after it's been created

        :param new_project_form:    The new project form to initialise
        """
        # connect to signals:
        new_project_form.create_project.connect(self._on_create_new_project)
        new_project_form.browse_publishes.connect(self._on_browse_for_publishes)
        new_project_form.remove_publishes.connect(self._on_remove_publishes)

        self.__new_project_form = new_project_form

    def _on_remove_publishes(self, new_project_form, publish_ids):
        """
        Called when user interaction has requested that publishes be removed
        from the publish list:

        :param new_project_form:   The new project form to initialise
        :param publish_ids:        List of publish ids to remove
        """
        # remove publishes from the list:
        publishes = []
        for publish in self.__new_project_publishes:
            if publish["id"] in publish_ids:
                continue
            publishes.append(publish)
        self.__new_project_publishes = publishes

        # update the list to reflect changes:
        new_project_form.update_publishes(self.__new_project_publishes)

    def _on_browse_for_publishes(self, new_project_form):
        """
        Called when the user clicks the 'Add Publishes' button in the new
        project form.  Opens the loader so that the user can select a publish
        to be loaded into the new project.

        :param new_project_form:    The new project form that the button was
                                    clicked in
        """
        loader_app = self._app.engine.apps.get("tk-multi-loader2")
        if not loader_app:
            raise TankError("The tk-multi-loader2 app needs to be available to browse for publishes!")

        # browse for publishes:
        publish_types = self._app.get_setting("publish_types")
        selected_publishes = loader_app.open_publish("Select Published Geometry", "Select", publish_types)

        # make sure we keep this list of publishes unique:
        current_ids = set([p["id"] for p in self.__new_project_publishes])
        for sg_publish in selected_publishes:
            publish_id = sg_publish.get("id")
            if publish_id != None and publish_id not in current_ids:
                current_ids.add(publish_id)
                self.__new_project_publishes.append(sg_publish)

        # update new project form with selected geometry:
        new_project_form.update_publishes(self.__new_project_publishes)

    def _on_create_new_project(self, new_project_form):
        """
        Called when the user clicks the 'Create Project' button in the new project
        form.  This will create the project and close the form if successful, otherwise
        it will display a message box with the reason the project wasn't created.

        :param new_project_form:    The new project form that the button was clicked
                                    in
        """
        try:
            name = new_project_form.project_name
            if self.create_new_project(name, self.__new_project_publishes):
                new_project_form.close()
        except TankError, e:
            QtGui.QMessageBox.information(new_project_form, "Failed to create new project!", "%s" % e)
        except Exception, e:
            QtGui.QMessageBox.information(new_project_form, "Failed to create new project!", "%s" % e)
            self._app.log_exception("Failed to create new project!")<|MERGE_RESOLUTION|>--- conflicted
+++ resolved
@@ -65,17 +65,11 @@
         # use a hook to retrieve the project creation settings to use:
         hook_res = {}
         try:
-<<<<<<< HEAD
-            hook_res = self._app.execute_hook_method("get_project_creation_args_hook",
-                                                     "get_project_creation_args",
-                                                     sg_publish_data = sg_publish_data)
-=======
             hook_res = self._app.execute_hook_method(
                 "get_project_creation_args_hook",
-                "get_project_creation_args", 
+                "get_project_creation_args",
                 sg_publish_data=sg_publish_data
             )
->>>>>>> 0543e0aa
             if hook_res == None:
                 hook_res = {}
             elif not isinstance(hook_res, dict):
@@ -97,22 +91,9 @@
             sgtk.platform.change_context(self._app.context)
 
         # and create the project using the tk-mari engine helper method:
-<<<<<<< HEAD
-        new_project = self._app.engine.create_project(project_name,
-                                                      sg_publish_data,
-                                                      channels_to_create = channels_to_create,
-                                                      channels_to_import = channels_to_import,
-                                                      project_meta_options = project_meta_options,
-                                                      objects_to_load = objects_to_load)
-
-        try:
-            hook_res = self._app.execute_hook_method("post_project_creation_hook",
-                                                     "post_project_creation",
-                                                     sg_publish_data = sg_publish_data)
-=======
         new_project = self._app.engine.create_project(
             project_name,
-            sg_publish_data, 
+            sg_publish_data,
             channels_to_create=channels_to_create,
             channels_to_import=channels_to_import,
             project_meta_options=project_meta_options,
@@ -125,7 +106,6 @@
                 "post_project_creation",
                 sg_publish_data=sg_publish_data
             )
->>>>>>> 0543e0aa
             if hook_res == None:
                 hook_res = {}
             elif not isinstance(hook_res, dict):
@@ -143,36 +123,18 @@
         Show the new project dialog
         """
         self.__new_project_publishes = []
-<<<<<<< HEAD
-
-        # create a background worker that will be responsible for updating
-        # the project name preview as the user enters a name.
-        worker_cb = lambda name: self._generate_new_project_name(name)
-        preview_updater = AsyncWorker(worker_cb)
-        try:
-            preview_updater.start()
-
-            # show modal dialog:
-            res, new_project_form = self._app.engine.show_modal("New Project", self._app, NewProjectForm,
-                                                                self._app, self._init_new_project_form,
-                                                                preview_updater)
-        finally:
-            # wait for the background thread to finish!
-            preview_updater.stop()
-=======
         default_name = self._app.get_setting("default_project_name")
 
-        # show modal dialog:            
+        # show modal dialog:
         res, new_project_form = self._app.engine.show_modal(
             "New Project",
             self._app,
-            NewProjectForm, 
+            NewProjectForm,
             self._app,
             self._init_new_project_form,
             default_name,
             self,
         )
->>>>>>> 0543e0aa
 
     def _generate_new_project_name(self, name):
         """
@@ -194,13 +156,7 @@
         project_name = None
         try:
             # get fields from the current context"
-<<<<<<< HEAD
             fields = self._app.context.as_template_fields(project_name_template)
-=======
-            fields = self._app.context.as_template_fields(
-                self.__project_name_template
-            )
->>>>>>> 0543e0aa
             # add in the name:
             fields["name"] = name
             # try to create the project name:
@@ -210,15 +166,9 @@
 
         if project_name in mari.projects.names():
             return {"message":"A project with this name already exists!"}
-<<<<<<< HEAD
 
         return {"project_name":project_name}
 
-=======
-        
-        return {"project_name":project_name} 
-        
->>>>>>> 0543e0aa
     def _init_new_project_form(self, new_project_form):
         """
         Initialise the new project form after it's been created
